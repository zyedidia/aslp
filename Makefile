################################################################
# ASL Makefile
#
# Copyright Arm Limited (c) 2017-2019
# SPDX-Licence-Identifier: BSD-3-Clause
################################################################

.DEFAULT: all

VERSION = 0.1.1

OTT := ott

MENHIR_EXTRA    = `opam config var ott:share`/menhir_library_extra.mly
<<<<<<< HEAD
endif

MENHIRFLAGS     += --infer
MENHIRFLAGS     += --explain
MENHIR          := -menhir "menhir $(MENHIRFLAGS)"


SRCS += asl_ast.ml
SRCS += asl_parser.mly
SRCS += asl_parser_pp.ml
SRCS += asli.ml
SRCS += load_asl.ml
SRCS += elf.ml
SRCS += lexersupport.ml
SRCS += lexer.mll
SRCS += tcheck.ml
SRCS += asl_utils.ml
SRCS += asl_visitor.ml
SRCS += utils.ml
SRCS += visitor.ml
SRCS += primops.ml
SRCS += value.ml
SRCS += eval.ml

all :: asli.native
asli.native: $(SRCS)
	echo Execute the following: export DYLD_LIBRARY_PATH=`opam config var z3:lib`
	ocamlbuild $(BUILDFLAGS) $(MENHIR) $@

asli.byte: $(SRCS)
	echo Execute the following: export DYLD_LIBRARY_PATH=`opam config var z3:lib`
	ocamlbuild $(BUILDFLAGS) $(MENHIR) $@

doc :: asli.docdir/index.html
asli.docdir/index.html: $(SRCS)
	ocamlbuild -use-ocamlfind $@

all :: asli
asli: asli.native
	ln -f -s $^ asli

clean ::
	$(RM) asli.byte asli.native asli
	$(RM) -r _build
	$(RM) asl.tex asl_ast.ml asl_parser.mly asl_lexer.mll asl_parser_pp.ml
	$(RM) -r asli.docdir
	ocamlbuild -clean

all :: testlexer.native

testlexer.native: testlexer.ml lexersupport.ml lexer.mll asl_parser.mly
	# Adding Z3 to the dynamic library path would not be necessary if we made
	# use of the Z3 package conditional on what target we were building
	echo Execute the following: export DYLD_LIBRARY_PATH=`opam config var z3:lib`
	ocamlbuild $(BUILDFLAGS) $(MENHIR) $@

=======
>>>>>>> 9cb9eb1f

# generate the ocaml AST type, ocamllex lexer, menhir parser, and ocaml pretty printers for the AST, all from the Ott soruce
libASL/asl_ast.ml libASL/asl_lexer.mll libASL/asl_parser.mly libASL/asl_parser_pp.ml : libASL/asl.ott
	(cd libASL; $(OTT) -aux_style_rules false -tex_wrap true -quotient_rules false -i asl.ott  -o asl_parser.mly -o asl_lexer.mll -o asl_ast.ml)
	grep -v '^%%' $(MENHIR_EXTRA) >> libASL/asl_parser.mly

build:: libASL/asl_ast.ml
	dune build

install:: libASL/asl_ast.ml
	dune build @install
	dune install

uninstall:: libASL/asl_ast.ml
	dune build @install
	dune uninstall

publish:: libASL/asl_ast.ml
	dune build @install
	opam publish https://github.com/alastairreid/asl-interpreter/archive/$(VERSION).tar.gz

doc:: libASL/asl_ast.ml
	dune build @doc-private
	@echo Documentation is in _build/default/_doc/_html/libASL*/LibASL/index.html

clean::
	$(RM) *~
	$(RM) libASL/asl_ast.ml libASL/asl_lexer.ml libASL/asl_parser.ml libASL/asl_parser_pp.ml
	dune clean

################################################################
# End
################################################################<|MERGE_RESOLUTION|>--- conflicted
+++ resolved
@@ -12,65 +12,6 @@
 OTT := ott
 
 MENHIR_EXTRA    = `opam config var ott:share`/menhir_library_extra.mly
-<<<<<<< HEAD
-endif
-
-MENHIRFLAGS     += --infer
-MENHIRFLAGS     += --explain
-MENHIR          := -menhir "menhir $(MENHIRFLAGS)"
-
-
-SRCS += asl_ast.ml
-SRCS += asl_parser.mly
-SRCS += asl_parser_pp.ml
-SRCS += asli.ml
-SRCS += load_asl.ml
-SRCS += elf.ml
-SRCS += lexersupport.ml
-SRCS += lexer.mll
-SRCS += tcheck.ml
-SRCS += asl_utils.ml
-SRCS += asl_visitor.ml
-SRCS += utils.ml
-SRCS += visitor.ml
-SRCS += primops.ml
-SRCS += value.ml
-SRCS += eval.ml
-
-all :: asli.native
-asli.native: $(SRCS)
-	echo Execute the following: export DYLD_LIBRARY_PATH=`opam config var z3:lib`
-	ocamlbuild $(BUILDFLAGS) $(MENHIR) $@
-
-asli.byte: $(SRCS)
-	echo Execute the following: export DYLD_LIBRARY_PATH=`opam config var z3:lib`
-	ocamlbuild $(BUILDFLAGS) $(MENHIR) $@
-
-doc :: asli.docdir/index.html
-asli.docdir/index.html: $(SRCS)
-	ocamlbuild -use-ocamlfind $@
-
-all :: asli
-asli: asli.native
-	ln -f -s $^ asli
-
-clean ::
-	$(RM) asli.byte asli.native asli
-	$(RM) -r _build
-	$(RM) asl.tex asl_ast.ml asl_parser.mly asl_lexer.mll asl_parser_pp.ml
-	$(RM) -r asli.docdir
-	ocamlbuild -clean
-
-all :: testlexer.native
-
-testlexer.native: testlexer.ml lexersupport.ml lexer.mll asl_parser.mly
-	# Adding Z3 to the dynamic library path would not be necessary if we made
-	# use of the Z3 package conditional on what target we were building
-	echo Execute the following: export DYLD_LIBRARY_PATH=`opam config var z3:lib`
-	ocamlbuild $(BUILDFLAGS) $(MENHIR) $@
-
-=======
->>>>>>> 9cb9eb1f
 
 # generate the ocaml AST type, ocamllex lexer, menhir parser, and ocaml pretty printers for the AST, all from the Ott soruce
 libASL/asl_ast.ml libASL/asl_lexer.mll libASL/asl_parser.mly libASL/asl_parser_pp.ml : libASL/asl.ott
