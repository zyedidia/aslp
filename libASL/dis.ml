--- conflicted
+++ resolved
@@ -209,13 +209,8 @@
         reads (catch (fun env -> Env.getFun loc env x))
 
     let nextVarName (prefix: string): ident rws =
-<<<<<<< HEAD
-        let* num = stateful LocalEnv.incNumSymbols in
-        gets (LocalEnv.getLocalName (Ident (prefix ^ "_" ^ string_of_int num)))
-=======
         let+ num = stateful LocalEnv.incNumSymbols in
         Ident (prefix ^ string_of_int num)
->>>>>>> 535311bd
 
     let indent: string rws =
         let+ i = gets (fun l -> l.indent) in
@@ -350,19 +345,11 @@
   let+ () = declare_const loc t i (Exp x) in
   i
 
-<<<<<<< HEAD
-let capture_expr loc (x: expr): sym rws =
-  let@ v = declare_fresh_const loc type_unknown "Exp" x in
-  let+ () = DisEnv.modify (LocalEnv.setLocalVar loc v
-    (Val (VUninitialized (Type_OfExpr x)))) in
-  Exp (Expr_Var v)
-=======
 let capture_expr loc (t: ty) (x: expr): sym rws =
   let@ v = declare_fresh_const loc t "Exp" x in
   let@ i = DisEnv.getLocalName v in
   let+ () = DisEnv.modify (LocalEnv.setLocalVar loc v (Val (VUninitialized t))) in
   Exp (Expr_Var i)
->>>>>>> 535311bd
 
 (** Monadic Utilities *)
 
@@ -496,11 +483,6 @@
             (lo', wd')
     )
 
-<<<<<<< HEAD
-(** Dissassemble expression. This should never return Result VUninitialized *)
-and dis_expr loc x =
-    DisEnv.scope loc "dis_expr" (pp_expr x) pp_sym (dis_expr' loc x)
-=======
 (**
   Disassemble a variable load, either accessing local or global state, potentially with a chain of
   aggregate structure accesses.
@@ -514,7 +496,7 @@
   symbol to refer to their current value.
   *)
 and dis_load loc x =
-  DisEnv.scope "dis_load" (pp_expr x) pp_sym (dis_load' loc x)
+  DisEnv.scope loc "dis_load" (pp_expr x) pp_sym (dis_load' loc x)
 
 and dis_load' loc x: sym rws =
   let@ v = dis_load_chain loc x (fun v -> v) in
@@ -554,11 +536,10 @@
 
 (** Dissassemble expression. This should never return Result VUninitialized *)
 and dis_expr loc x =
-  let+ r = DisEnv.scope "dis_expr" (pp_expr x) pp_sym (dis_expr' loc x) in
+  let+ r = DisEnv.scope loc "dis_expr" (pp_expr x) pp_sym (dis_expr' loc x) in
   match r with
   | Val (VUninitialized _) -> raise (EvalError (loc, "dis_expr returning VUninitialized, invalidating assumption"))
   | _ -> r
->>>>>>> 535311bd
 
 and dis_expr' (loc: l) (x: AST.expr): sym rws =
     (match x with
@@ -600,28 +581,12 @@
             | Val v -> DisEnv.pure (Val v)
             | Exp e -> capture_expr loc type_bool e)
     | Expr_Var id ->
-<<<<<<< HEAD
-            let@ idopt = DisEnv.findVar loc id in
-            (match idopt with
-            | None ->
-                let@ id' = (DisEnv.getLocalName id) in
-                raise (EvalError (loc,
-                "attempt to access undeclared variable: " ^ pp_expr x
-                ^ " or local name " ^ pprint_ident id'))
-            | Some id' ->
-                let@ v = DisEnv.getVar loc id' in
-                (match sym_initialised v with
-                | Some s -> DisEnv.pure s
-                | None -> capture_expr loc (Expr_Var id')))
-                (* TODO: Partially defined structures? *)
-=======
             let@ local = DisEnv.gets (LocalEnv.getLocalVar loc id) in
             let@ localid = DisEnv.getLocalName id in
             (match local with
             | Some (t,Val (VUninitialized _)) -> capture_expr loc t (Expr_Var localid)
             | Some (_,v) -> DisEnv.pure v
             | None -> dis_load loc x)
->>>>>>> 535311bd
     | Expr_Parens(e) ->
             dis_expr loc e
     | Expr_TApply(f, tes, es) ->
@@ -980,7 +945,6 @@
             declare_var loc type_integer v >>
             dis_for startval
         | _, _ ->
-<<<<<<< HEAD
             raise (DisUnsupported (loc, "for loop bounds not statically known: " ^ pp_stmt x)))
     | Stmt_Unpred _
     | Stmt_ConstrainedUnpred _
@@ -996,15 +960,6 @@
     | Stmt_While (_, _, _)
     | Stmt_Repeat (_, _, _)
     | Stmt_Try (_, _, _, _, _) -> raise (DisUnsupported (stmt_loc x, "dis_stmt: unsupported statement: " ^ pp_stmt x))
-=======
-            let@ v' = DisEnv.getLocalName v in
-            let@ (env',body') = DisEnv.locally_ (dis_stmts body) in
-            (* Note: Check propagation of env' from loop body to outer state. *)
-            DisEnv.put env' >>
-            DisEnv.write
-                [Stmt_For(v', sym_expr start', dir, sym_expr stop', body', loc)])
-    | x -> DisEnv.write [x]
->>>>>>> 535311bd
     )
 
 (* Duplicate of eval_decode_case modified to print rather than eval *)
