(****************************************************************
 * ASL dissassembler
 *
 * Copyright Arm Limited (c) 2017-2019
 * SPDX-Licence-Identifier: BSD-3-Clause
 ****************************************************************)

(** ASL dissassembler *)

module PP   = Asl_parser_pp
module AST  = Asl_ast
module TC   = Tcheck

open AST
open Asl_utils
open Value

open Symbolic

let debug_level = ref 0
let debug_show_trace = ref false

(** (name, arg, location) tuple for tracing disassembly calls.
    For example: ("dis_expr", "1+1", loc).
*)
type dis_trace = (string * string * l) list

exception DisTrace of dis_trace * exn
exception DisUnsupported of l * string
exception DisInternalError of l * string

let unsupported (loc: l) (msg: string) =
  raise (DisUnsupported (loc, msg))

let internal_error (loc: l) (msg: string) =
  raise (DisInternalError (loc, msg))

let print_dis_trace (trace: dis_trace) =
    String.concat "\n" @@ List.map (fun (f, e, l) ->
        Printf.sprintf "... at %s: %s --> %s" (pp_loc l) f e)
        (trace)

let () = Printexc.register_printer
    (function
    | DisTrace (trace, exn) ->
        let trace' =
            if !debug_level >= 1 || !debug_show_trace
            then "\n" ^ print_dis_trace trace
            else ""
        in
        Some (Printexc.to_string exn ^ "\n" ^ trace')
    | DisUnsupported (loc, s) ->
        Some ("DisUnsupported: " ^ pp_loc loc ^ ": " ^ s)
    | DisInternalError (loc, s) ->
        Some ("DisInternalError: " ^ pp_loc loc ^ ": " ^ s)
    | Value.Throw (loc, e) ->
        Some ("LibASL.Value.Throw(" ^ Primops.pp_exc e ^ ") at " ^ pp_loc loc)
    | Value.EvalError (loc, e) ->
        Some ("LibASL.Value.EvalError(\"" ^ e ^ "\") at " ^ pp_loc loc)
    | _ -> None)


(** A variable's stack level and original identifier name.
    The "stack level" is how many scopes deep it is.
    For example, globals are level 0 and this increases
    by 1 for each nested function call.  *)
type var = Var of int * ident
let pp_var (Var (i,id)) = Printf.sprintf "Var(%d,%s)" i (pprint_ident id)
let var_ident (Var (i,id)) =
  match i,id with
  | 0,Ident s -> Ident s (* special case globals with no suffix. *)
  | _,Ident s -> Ident (s ^ "__" ^ string_of_int i)
  | _ -> internal_error Unknown "unexpected resolved variable to function identifier"

(** Returns the variable's name without mangling, suitable for
    disassembling then resolving again.

    WARNING: should only be used when variable is in the inner-most scope. *)
let var_expr_no_suffix_in_local_scope (Var(_,id)) = Expr_Var id

(** Returns an expression for the variable with a mangled name,
    suitable for emitting in a generated statement. *)
let var_expr v = Expr_Var (var_ident v)

(** Returns an L-expression for the variable with a mangled name,
    suitable for emitting in a generated statement. *)
let var_lexpr v = LExpr_Var (var_ident v)

(** Returns a sym for the variable with a mangled name,
    suitable for use in a subsequent sym expression.

    WARNING: should only be used when the given variable is
    never re-assigned.
    *)
let var_sym_expr v = Exp (var_expr v)

module LocalEnv = struct
    type t = {
        (* local state, also containing globals at the outer-most level.
           ordered with inner scopes first in list. *)
        (* satisfies invariants that:
           - all values/expressions contained are constant and safe to propagate.
           - a value of VUninitialized indicates that value is unknown.
           - VUninitialized itself is only used for scalar types.
             thus, uninitialized structures must be expanded into structures of uninitialized scalars.
           *)
        locals          : (ty * sym) Bindings.t list;
        returnSymbols   : expr option list;
        numSymbols      : int;
        indent          : int;
        trace           : dis_trace;
    }

    let pp_value_bindings = Utils.pp_list (pp_bindings pp_value)

    let pp_sym_bindings (bss: (ty * sym) Bindings.t list) =
        Utils.pp_list (pp_bindings (fun (_,e) -> pp_sym e)) bss

    let init (env: Eval.Env.t) =
        let eval e = val_expr (Eval.eval_expr Unknown env e) in
        let tenv = Tcheck.env0 in
        let get_global_type id =
            (match Tcheck.GlobalEnv.getGlobalVar tenv id with
            | Some (Type_Bits e) ->
                (Type_Bits (eval e))
            | Some (Type_App (i, es)) ->
                (Type_App (i, List.map eval es))
            | Some t -> (t)
            | _ -> internal_error Unknown @@ "cannot find type for global: " ^ pprint_ident id)
        in

        let globals = Eval.Env.readGlobals env in
        let consts = Eval.Env.readGlobalConsts env in

        let merge_left k l r = Some l in
        let globalsAndConsts = Bindings.union merge_left globals consts
        in
        let globals = Bindings.mapi
            (fun id v -> (get_global_type id, Val v))
            globalsAndConsts
        in
        {
            locals = [Bindings.empty ; globals];
            returnSymbols = [];
            numSymbols = 0;
            indent = 0;
            trace = [];
        }

    let sequence_merge (first: t) (second: t): t =
        {
            first with numSymbols = max first.numSymbols second.numSymbols
        }

    let pp_locals (env: t): string =
        let last = List.length env.locals - 1 in
        let withoutGlobals = List.mapi
            (fun i x -> if i = last then Bindings.empty else x) env.locals in
        Printf.sprintf "locals = %s" (pp_sym_bindings withoutGlobals)
        (* Printf.sprintf "locals = %s" (pp_sym_bindings env.locals) *)

    let getReturnSymbol (loc: l) (env: t): expr =
        match env.returnSymbols with
        | [] -> internal_error loc "attempt to return from outside a function"
        | None :: _ -> internal_error loc "attempt to return a value from inside a procedure"
        | Some e :: rs -> e

    let addReturnSymbol (e: expr option) (env: t): t =
        {env with returnSymbols = e :: env.returnSymbols}

    let removeReturnSymbol (env: t): t =
        match env.returnSymbols with
        | [] -> internal_error Unknown "attempt to remove return symbol but no return symbols exist"
        | (s::ss) -> {env with returnSymbols = ss}

    let getNumSymbols (env: t): int =
        env.numSymbols

    let incNumSymbols (env: t): int * t =
        let env' = {env with numSymbols = env.numSymbols + 1} in
        (env'.numSymbols, env')

    let getLocalPrefix (env: t): string =
        string_of_int (List.length env.locals)

    let getLocalName (x: ident) (env: t): ident =
        Ident (pprint_ident x ^ "__" ^ getLocalPrefix env)

    (** Adds a local scoping level within the current level.  *)
    let addLevel (env: t): t =
        {env with locals = (Bindings.empty)::env.locals}

    (** Pops the innermost scoping level.  *)
    let popLevel (env: t): t =
        match env.locals with
        | [] -> internal_error Unknown "attempt to pop local scope level but none exist"
        | (_::ls) -> {env with locals = ls}

    (** Adds a new local variable to the innermost scope. *)
    let addLocalVar (loc: l) (k: ident) (v: sym) (t: ty) (env: t): var * t =
        if !Eval.trace_write then Printf.printf "TRACE: fresh %s = %s\n" (pprint_ident k) (pp_sym v);
        let var = Var (List.length env.locals - 1, k) in
        match env.locals with
        | (bs :: rest) -> var, {env with locals = (Bindings.add k (t,v) bs :: rest)}
        | []        -> internal_error Unknown "attempt to add local var but no local scopes exist"

    let addLocalConst = addLocalVar

    (** Resolves the given identifier within the scopes.
        Returns inner-most scope with a matching variable, due to
        shadowing. *)
    let resolveVar (loc: l) (x: ident) (env: t): var =
        let rec go (bs: (ty * sym) Bindings.t list) =
          match bs with
          | [] -> internal_error loc @@ "cannot resolve undeclared variable: " ^ pprint_ident x ^ "\n\n" ^ pp_locals env
          | b::rest when Bindings.mem x b -> Var (List.length rest,x)
          | _::rest -> go rest
        in
        go (env.locals)

    (** Gets the type and value of a resolved variable. *)
    let getVar (loc: l) (x: var) (env: t): (ty * sym) =
        let Var (i,id) = x in
        let n = List.length env.locals - i - 1 in
        match Bindings.find_opt id (List.nth env.locals n) with
        | Some x -> x
        | None -> internal_error loc @@ "failed to get resolved variable: " ^ pp_var x

    (** Resolves then gets the type and value of a resolved variable. *)
    let resolveGetVar (loc: l) (x: ident) (env: t): (var * (ty * sym)) =
        let var = resolveVar loc x env in
        let (t,v) = getVar loc var env in
        (var, (t,v))

    (** Sets a resolved variable to the given value. *)
    let setVar (loc: l) (x: var) (v: sym) (env: t): t =
        if !Eval.trace_write then Printf.printf "TRACE: write %s = %s\n" (pp_var x) (pp_sym v);
        let Var (i,id) = x in
        let n = List.length env.locals - i - 1 in
        match Bindings.find_opt id (List.nth env.locals n) with
        | Some (t,_) ->
          let locals = Utils.nth_modify (Bindings.add id (t,v)) n env.locals in
          { env with locals }
        | None -> internal_error loc @@ "failed to set resolved variable: " ^ pp_var x

end

module DisEnv = struct
    include Rws.Make(struct
        type r = Eval.Env.t
        type w = stmt list
        type s = LocalEnv.t
        let mempty = []
        let mappend = (@)
    end)

    open Let

    let catch (f: 'b -> 'a) (x: 'b): 'a option =
        try Some (f x)
        with EvalError _ -> None

    let getVar (loc: l) (x: ident): (ty * sym) rws =
        let* x = gets (LocalEnv.resolveVar loc x) in
        gets (LocalEnv.getVar loc x)

    let mkUninit (t: ty): value rws =
        let+ env = read in
        try
            Eval.mk_uninitialized Unknown env t
        with
            e -> unsupported Unknown @@
                "mkUninit: failed to evaluate type " ^ pp_type t ^ " due to " ^
                Printexc.to_string e

    let join_locals (l: LocalEnv.t) (r: LocalEnv.t): unit rws =
        assert (l.returnSymbols = r.returnSymbols);
        assert (l.indent = r.indent);
        assert (l.trace = r.trace);

        let merge_bindings l r: (ty * sym) Bindings.t rws =
            Bindings.fold (fun k (t1,v1) bs ->
                match Bindings.find_opt k r with
                | None -> bs
                | Some (t2,v2) ->
                    if t2 <> t1 then
                        unsupported Unknown @@
                        Printf.sprintf "cannot merge locals with different types: %s, %s <> %s."
                            (pprint_ident k) (pp_type t1) (pp_type t2);
                    let+ v =
                        (match v1 = v2 with
                        | false -> let+ v = mkUninit t1 in Val v
                        | true -> pure v1)
                    and+ bs' = bs in
                    Bindings.add k (t1,v) bs')
            l (pure Bindings.empty) in
        let* locals' = traverse2 merge_bindings l.locals r.locals in
        let lenv': LocalEnv.t =
        {
            locals = locals';
            returnSymbols = l.returnSymbols;
            numSymbols = max l.numSymbols r.numSymbols;
            indent = l.indent;
            trace = l.trace;
        }
        in
        put lenv'


    let getFun (loc: l) (x: ident): Eval.fun_sig option rws =
        reads (catch (fun env -> Eval.Env.getFun loc env x))

    let nextVarName (prefix: string): ident rws =
        let+ num = stateful LocalEnv.incNumSymbols in
        Ident (prefix ^ string_of_int num)

    let indent: string rws =
        let+ i = gets (fun l -> l.indent) in
        let h = i / 2 in
        let s = String.concat "" (List.init h (fun _ -> "\u{2502} \u{250a} ")) in
        if i mod 2 == 0 then
            s ^ ""
        else
            s ^ "\u{2502} "

    let debug (minLevel: int) (s: string): unit rws =
        if !debug_level >= minLevel then
            let+ i = indent in
            let s' = Str.global_replace (Str.regexp "\n") ("\n"^i) s in
            Printf.printf "%s%s\n" i s';
            ()
        else
            unit

    let log (s: string): unit rws =
        debug 1 s

    let warn s = debug 0 ("WARNING: " ^ s)

    let scope (loc: l) (name: string) (arg: string) (pp: 'a -> string) (x: 'a rws): 'a rws =
        (* logging header. looks like: +- dis_expr --> 1 + 1. *)
        log (Printf.sprintf "\u{256d}\u{2500} %s --> %s" name arg) >>

        (* add indentation level for logging. *)
        modify (fun l -> {l with indent = l.indent + 1}) >>
        modify (fun l -> {l with trace = (name,arg,loc)::l.trace}) >>
        let* trace = gets (fun l -> l.trace) in

        (* run computation but obtain state and writer to output in debugging. *)
        let* (result,s',w') = locally (catcherror x) in
        let x' = (match result with
        | Error ((DisTrace _) as e, bt) -> raise e
        | Error (exn, bt) -> Printexc.raise_with_backtrace (DisTrace (trace, exn)) bt
        | Ok x' -> x') in
        (* restore state and writer. *)
        write w' >>
        put s' >>
        (* remove indentation level. *)
        modify (fun l -> {l with indent = l.indent - 1}) >>
        modify (fun l -> {l with trace = List.tl l.trace}) >>

        (* logging footer. *)
        log (Printf.sprintf "\u{2570}\u{2500} = %s" (pp x')) >>
        let* () = if !debug_level >= 2
            then log (Printf.sprintf "   %s\n" (LocalEnv.pp_locals s'))
            else unit
        and* () = if !debug_level >= 3
            then traverse_ (fun s -> log ("   " ^ pp_stmt s)) w' >> log ""
            else unit
        in
        pure x'
end

type 'a rws = 'a DisEnv.rws

let (let@) = DisEnv.Let.(let*)
let (and@) = DisEnv.Let.(and*)
let (let+) = DisEnv.Let.(let+)
let (and+) = DisEnv.Let.(and+)

let (>>) = DisEnv.(>>)
let (>>=) = DisEnv.(>>=)

(** Convert value to a simple expression containing that value, so we can
    print it or use it symbolically *)
let to_expr = sym_expr

(** Converts a result_or_simplified to a value.
    Raises an exception if an expression is given, as an expression cannot be casted to a value.
    Requires checking beforehand *)
let to_value (v: sym): value =
    match v with
    | Val v' -> v'
    | Exp _ -> raise (EvalError (Unknown, "Unreachable"))

let is_expr (v: sym): bool =
    match v with
    | Val _ -> false
    | Exp _ -> true

let declare_var (loc: l) (t: ty) (i: ident): var rws =
  let@ env = DisEnv.read in
  let@ uninit = DisEnv.mkUninit t in
  let@ var = DisEnv.stateful
    (LocalEnv.addLocalVar loc i (Val uninit) t) in
  let+ () = DisEnv.write [Stmt_VarDeclsNoInit(t, [var_ident var], loc)] in
  var

let declare_assign_var (loc: l) (t: ty) (i: ident) (x: sym): var rws =
  let@ var = DisEnv.stateful
    (LocalEnv.addLocalVar loc i x t) in
  let+ () = DisEnv.write [Stmt_VarDecl(t, var_ident var, sym_expr x, loc)] in
  var

let declare_fresh_named_var (loc: l) (name: string) (t: ty): var rws =
  let@ res = DisEnv.nextVarName name in
  declare_var loc t res

let assign_var (loc: l) (i: var) (x: sym): unit rws =
  DisEnv.modify (LocalEnv.setVar loc i x) >>
  DisEnv.write [Stmt_Assign(LExpr_Var(var_ident i), sym_expr x, loc)]

let declare_const (loc: l) (t: ty) (i: ident) (x: sym): var rws =
  let@ var = DisEnv.stateful
    (LocalEnv.addLocalConst loc i x t) in
  let+ () = DisEnv.write [Stmt_ConstDecl(t, var_ident var, sym_expr x, loc)] in
  var

let declare_fresh_const (loc: l) (t: ty) (name: string) (x: expr): var rws =
  let@ i = DisEnv.nextVarName name in
  declare_const loc t i (Exp x)

(* Captures the given expression and returns a resolved variable to the captured
   name. *)
let capture_expr loc t x: var rws =
  let@ v = declare_fresh_const loc t "Exp" x in
  let@ uninit = DisEnv.mkUninit t in
  let+ () = DisEnv.modify (LocalEnv.setVar loc v (Val uninit)) in
  v

(* Captures the given expression and returns a sym for the captured name.
   Maintains sym invariant of constant pure expression. *)
let capture_expr_sym loc t x: sym rws =
  let+ v = capture_expr loc t x in
  Exp (var_expr v)

(* Captures the given expression into a variable that can be modified.
   Returns a resolved variable reference to the capture. *)
let capture_expr_mutable loc (t: ty) (x: expr): var rws =
  let@ i = DisEnv.nextVarName "Temp" in
  let@ v = declare_assign_var loc t i (Exp x) in
  let@ uninit = DisEnv.mkUninit t in
  let+ () = DisEnv.modify (LocalEnv.setVar loc v (Val uninit)) in
  v

(** Monadic Utilities *)

(** Coerces sym to value, replacing expressions with uninitialised.
    Correctly expands structures to structures of uninit. *)
let sym_val_or_uninit (t: ty) (x: sym): value rws =
  match x with
  | Val v -> DisEnv.pure v
  | Exp e -> DisEnv.mkUninit t



(** Symbolic implementation of an if statement that returns an expression
 *)
let sym_if (loc: l) (t: ty) (test: sym rws) (tcase: sym rws) (fcase: sym rws): sym rws =
  let@ r = test in
  (match r with
  | Val (VBool (true))  -> tcase
  | Val (VBool (false)) -> fcase
  | Val _ -> failwith ("Split on non-boolean value")
  | Exp e ->
      let@ tmp = declare_fresh_named_var loc "If" t in
      (* Evaluate true branch statements. *)
      let@ (tenv,tstmts) = DisEnv.locally_
          (tcase >>= assign_var loc tmp) in
      (* Propagate incremented counter to env'. *)
      let@ env' = DisEnv.gets (fun env -> LocalEnv.sequence_merge env tenv) in
      (* Execute false branch statements with env'. *)
      let@ (fenv,fstmts) = DisEnv.locally_
          (DisEnv.put env' >> fcase >>= assign_var loc tmp) in
      let@ () = DisEnv.join_locals tenv fenv in
      let+ () = DisEnv.write [Stmt_If(e, tstmts, [], fstmts, loc)] in
      Exp (var_expr tmp))

(** Symbolic implementation of an if statement with no return *)
let unit_if (loc: l) (test: sym rws) (tcase: unit rws) (fcase: unit rws): unit rws =
  let@ r = test in
  (match r with
  | Val (VBool (true))  -> tcase
  | Val (VBool (false)) -> fcase
  | Val _ -> failwith ("Split on non-boolean value")
  | Exp e ->
      let@ (tenv,tstmts) = DisEnv.locally_ tcase in

      let@ env' = DisEnv.gets (fun env -> LocalEnv.sequence_merge env tenv) in
      let@ (fenv,fstmts) = DisEnv.locally_ (DisEnv.put env' >> fcase) in

      let@ () = DisEnv.join_locals tenv fenv in
      DisEnv.write [Stmt_If(e, tstmts, [], fstmts, loc)])

let sym_and (loc: l) (x: sym rws) (y: sym rws): sym rws =
    sym_if loc type_bool x y (DisEnv.pure sym_false)

let sym_or (loc: l) (x: sym rws) (y: sym rws): sym rws =
    sym_if loc type_bool x (DisEnv.pure sym_true) y

(** Symbolic implementation of List.for_all2 *)
let rec sym_for_all2 p l1 l2 =
  match (l1, l2) with
  | ([], []) -> DisEnv.pure sym_true
  | (a1::l1, a2::l2) -> sym_if Unknown (type_bool) (p a1 a2) (sym_for_all2 p l1 l2) (DisEnv.pure sym_false)
  | (_, _) -> invalid_arg "sym_for_all2"

(** Symbolic implementation of List.exists *)
let rec sym_exists p = function
  | [] -> DisEnv.pure sym_false
  | [a] -> p a
  | a::l -> sym_or Unknown (p a) (sym_exists p l)

let width_of_type (loc: l) (t: ty): int =
  match t with
  | Type_Bits (Expr_LitInt wd) -> int_of_string wd
  | Type_Register (wd, _) -> int_of_string wd
  | _ -> unsupported loc @@ "Can't get bit width of type: " ^ pp_type t

let width_of_field (loc: l) (t: ty) (f: ident): int =
  let env = Tcheck.env0 in
  let ft =
    (match Tcheck.typeFields env loc t with
    | FT_Record rfs -> Tcheck.get_recordfield loc rfs f
    | FT_Register rfs -> let (_,t) = Tcheck.get_regfield loc rfs f in t)
  in
  width_of_type loc ft

(** Disassembly Functions *)

(** Determine the type of memory access expression (Var, Array, Field) *)
let rec type_of_load (loc: l) (x: expr): ty rws =
  let env = Tcheck.env0 in
  (match x with
  | Expr_Var(id) ->
      let+ (_,(t,_)) = DisEnv.gets (LocalEnv.resolveGetVar loc id) in
      t
  | Expr_Field(e,f) ->
      let@ t = type_of_load loc e in
      (match Tcheck.typeFields env loc t with
      | FT_Record rfs -> dis_type loc @@ Tcheck.get_recordfield loc rfs f
      | FT_Register rfs ->
        let (_,t) = Tcheck.get_regfield loc rfs f in
        dis_type loc t)
  | Expr_Array(a,i) ->
      let@ t = type_of_load loc a in
      (match Tcheck.derefType env t with
      | Type_Array(ixty, elty) -> dis_type loc elty
      | _ -> raise (EvalError (loc, "Can't type expression: " ^ pp_expr a)))
  | _ -> raise (EvalError (loc, "Can't type expression: " ^ pp_expr x)))

and type_access_chain (loc: l) (var: var) (ref: access_chain list): ty rws =
    let Var (_,id) = var in
    type_of_load loc (expr_access_chain (Expr_Var id) ref)

(** Disassemble type *)
and dis_type (loc: l) (t: ty): ty rws =
    match t with
    | Type_Bits ex ->
        let+ ex' = dis_expr loc ex in
        (Type_Bits (sym_expr ex'))
    | Type_OfExpr ex ->
        let+ ex' = dis_expr loc ex in
        (Type_OfExpr (sym_expr ex'))
    | Type_Tuple tys ->
        let+ exprs = DisEnv.traverse (dis_type loc) tys in
        (Type_Tuple exprs)
    | t' -> DisEnv.pure t'

(** Disassemble list of expressions *)
and dis_exprs (loc: l) (xs: AST.expr list): sym list rws =
    DisEnv.traverse (dis_expr loc) xs

(** Disassemble a pattern match, mirrors eval_pattern *)
and dis_pattern (loc: l) (v: sym) (x: AST.pattern): sym rws =
    (match x with
    | Pat_LitInt(l)  -> DisEnv.pure (sym_eq_int  loc v (Val (from_intLit l)))
    | Pat_LitHex(l)  -> DisEnv.pure (sym_eq_int  loc v (Val (from_hexLit l)))
    | Pat_LitBits(l) -> DisEnv.pure (sym_eq_bits loc v (Val (from_bitsLit l)))
    | Pat_LitMask(l) -> DisEnv.pure (sym_inmask  loc v (Val (from_maskLit l)))
    | Pat_Const(c)   ->
            let+ c' = dis_load loc (Expr_Var c) in
            sym_eq loc v c'
    | Pat_Wildcard   -> DisEnv.pure sym_true
    | Pat_Tuple(ps) ->
            let vs = sym_of_tuple loc v in
            assert (List.length vs = List.length ps);
            sym_for_all2 (dis_pattern loc) vs ps
    | Pat_Set(ps) ->
            sym_exists (dis_pattern loc v) ps
    | Pat_Single(e) ->
            let+ v' = dis_expr loc e in
            sym_eq loc v v'
    | Pat_Range(lo, hi) ->
            let+ lo' = dis_expr loc lo
            and+ hi' = dis_expr loc hi in
            sym_and_bool loc (sym_le_int loc lo' v) (sym_le_int loc v hi')
    )

(** Disassemble bitslice bounds, mirrors eval_slice *)
and dis_slice (loc: l) (x: slice): (sym * sym) rws =
    (match x with
    | Slice_Single(i) ->
            let+ i' = dis_expr loc i in
            (i', Val (VInt Z.one))
    | Slice_HiLo(hi, lo) ->
            let+ hi' = dis_expr loc hi
            and+ lo' = dis_expr loc lo in
            let wd' = sym_add_int loc (sym_sub_int loc hi' lo') (Val (VInt Z.one)) in
            (lo', wd')
    | Slice_LoWd(lo, wd) ->
            let+ lo' = dis_expr loc lo
            and+ wd' = dis_expr loc wd in
            (lo', wd')
    )

(**
  Disassemble a variable load, either accessing local or global state, potentially with a chain of
  aggregate structure accesses.

  Locals and globals are expected to all be defined by the symbolic state and assumed
  to never contain symbolic aggregate structures.
  These structures are not supported by the target and must be removed for successful translation.
  TODO: This does not appear to be a problem at the moment, but requires greater testing to be sure.
  *)
and dis_load loc x =
  DisEnv.scope loc "dis_load" (pp_expr x) pp_sym (dis_load_chain loc x [])

and dis_load_chain (loc: l) (x: expr) (ref: access_chain list): sym rws =
  (match x with
  | Expr_Var(id) ->
      let@ (var,local) = DisEnv.gets (LocalEnv.resolveGetVar loc id) in
      (match local with
      | (t, Val v) ->
          (* we assume that structures in the local state are always maximally
             expanded so this chain can always be evaluated, but may have
             uninitialised values at its base values. *)
          (match (get_access_chain loc v ref) with
          | VUninitialized _ ->
              let expr = expr_access_chain (var_expr var) ref in
              let@ t' = type_access_chain loc var ref in

              let@ var' = capture_expr_sym loc t' expr in
              (* if we are loading a bare symbolic variable,
                 update it to refer to the new captured expression
                 (as a minor optimisation). *)
              let@ () = DisEnv.if_ (ref = [])
                (DisEnv.modify (LocalEnv.setVar loc var var')) in
              DisEnv.pure var'
          | v' -> DisEnv.pure (Val v')
          )
      (* Variable is local with a symbolic value, should not expect a structure *)
      | (t, Exp e) ->
          if ref = [] then DisEnv.pure @@ Exp e
          else unsupported loc "Local variable with dynamic structure"
      )
  | Expr_Field(e,f) -> dis_load_chain loc e (Field f::ref)
  | Expr_Array(a,i) ->
      let@ i = dis_expr loc i in
      (match i with
      | Val i -> dis_load_chain loc a (Index i::ref)
      | _ -> unsupported loc "Dynamic array index")
  | x -> unsupported loc @@ "Unknown Exp chain: " ^ pp_expr x)

(** Dissassemble expression. This should never return Result VUninitialized *)
and dis_expr loc x =
  let+ r = DisEnv.scope loc "dis_expr" (pp_expr x) pp_sym (dis_expr' loc x) in
  match r with
  | Val (VUninitialized _) -> internal_error loc @@ "dis_expr returning VUninitialized, invalidating assumption"
  | _ -> r

and dis_expr' (loc: l) (x: AST.expr): sym rws =
    (match x with
    | Expr_If(ty, c, t, els, e) ->
            let rec eval_if xs d : sym rws = match xs with
                | [] -> dis_expr loc d
                | AST.E_Elsif_Cond (c,b)::xs' ->
                    sym_if loc ty (dis_expr loc c) (* then *)
                      (dis_expr loc b)
                    (* else *)
                      (eval_if xs' d)
            in
            eval_if (E_Elsif_Cond(c, t)::els) e
    | Expr_Binop(a, op, b) ->
            raise (EvalError (loc, "binary operation should have been removed in expression "
                   ^ Utils.to_string (PP.pp_expr x)))
    | Expr_Field(_, _) -> dis_load loc x
    | Expr_Fields(e, fs) ->
            let+ vs = DisEnv.traverse (fun f -> dis_load loc (Expr_Field(e,f))) fs in
            sym_concat loc vs
    | Expr_Slices(e, ss) ->
            let@ e' = dis_expr loc e
            and@ ss' = DisEnv.traverse (dis_slice loc) ss in
            let vs = List.map (fun (i,w) -> sym_extract_bits loc e' i w) ss' in
            DisEnv.pure (sym_concat loc vs)
    | Expr_In(e, p) ->
            let@ e' = dis_expr loc e in
            let@ p' = dis_pattern loc e' p in
            (match p' with
            | Val v -> DisEnv.pure (Val v)
            | Exp e -> capture_expr_sym loc type_bool e)
    | Expr_Var(_) -> dis_load loc x
    | Expr_Parens(e) ->
            dis_expr loc e
    | Expr_TApply(f, tes, es) ->
            if name_of_FIdent f = "and_bool" then begin
                (match (tes, es) with
                | ([], [x; y]) ->
                    sym_and loc (dis_expr loc x) (dis_expr loc y)
                | _ ->
                    internal_error loc @@ "malformed and_bool expression "
                       ^ Utils.to_string (PP.pp_expr x)
                )
            end else if name_of_FIdent f = "or_bool" then begin
                (match (tes, es) with
                | ([], [x; y]) ->
                    sym_or loc (dis_expr loc x) (dis_expr loc y)
                | _ ->
                    internal_error loc @@ "malformed or_bool expression "
                       ^ Utils.to_string (PP.pp_expr x)
                )
            end else if name_of_FIdent f = "implies_bool" then begin
                (match (tes, es) with
                | ([], [x; y]) ->
                    sym_if loc (type_bool) (dis_expr loc x) (* then *)
                      (dis_expr loc y)
                    (* else *)
                      (DisEnv.pure sym_true)
                | _ ->
                    internal_error loc @@ "malformed implies_bool expression "
                       ^ Utils.to_string (PP.pp_expr x)
                )
            end else begin
                let@ tvs = dis_exprs loc tes in
                let@ vs  = dis_exprs loc es in
                dis_funcall loc f tvs vs
            end
    | Expr_Tuple(es) ->
            let+ es' = DisEnv.traverse (dis_expr loc) es in
            sym_tuple es'
    | Expr_Unop(op, e) ->
            raise (EvalError (loc, "unary operation should have been removed"))
    | Expr_Unknown(t) -> (* TODO: Is this enough? *)
            let+ t' = dis_type loc t in
            Exp (Expr_Unknown(t'))
    | Expr_ImpDef(t, Some(s)) ->
            DisEnv.reads (fun env -> Val (Eval.Env.getImpdef loc env s))
    | Expr_ImpDef(t, None) ->
            raise (EvalError (loc, "unnamed IMPLEMENTATION_DEFINED behavior"))
    | Expr_Array(a,i) ->   dis_load loc x
    | Expr_LitInt(i) ->    DisEnv.pure (Val (from_intLit i))
    | Expr_LitHex(i) ->    DisEnv.pure (Val (from_hexLit i))
    | Expr_LitReal(r) ->   DisEnv.pure (Val (from_realLit r))
    | Expr_LitBits(b) ->   DisEnv.pure (Val (from_bitsLit b))
    | Expr_LitMask(b) ->   DisEnv.pure (Val (from_maskLit b))
    | Expr_LitString(s) -> DisEnv.pure (Val (from_stringLit s))
    )

(** Disassemble call to function *)
and dis_funcall (loc: l) (f: ident) (tvs: sym list) (vs: sym list): sym rws =
    let no_inline_pure = List.map (fun (x,y) -> FIdent(x,y))
        ["LSL",0; "LSR",0; "ASR",0; "SignExtend",0; "ZeroExtend",0] in
    let+ ret = DisEnv.catcherror (dis_call loc f tvs vs) in
    (* we always want to reduce to values if possible, but exceptions may be thrown while
        disassembling functions. *)
    match ret with
    | Ok None -> internal_error loc "function call finished without returning a value"
    | Ok (Some (Val v)) -> Val v
    | Error _
    | Ok (Some (Exp _)) when List.mem f no_inline_pure -> 
        (* this case is reached when a no_inline_pure function cannot be fully evaluated. *)
        (* in this case, simply emit the primitive. *)
        let expr = Exp (Expr_TApply (f, List.map sym_expr tvs, List.map sym_expr vs)) in
        (match sym_prim_simplify (name_of_FIdent f) tvs vs with 
        | Some x -> x 
        | None -> expr)
    | Ok (Some (Exp e)) -> Exp e
    | Error (exn,bt) -> raise exn (* it is an error if a non-primitive function cannot be disassembled. *)

(** Evaluate call to procedure *)
and dis_proccall (loc: l) (f: ident) (tvs: sym list) (vs: sym list): unit rws =
    let+ _ = dis_call loc f tvs vs in ()

(** Disassemble a function call *)
and dis_call (loc: l) (f: ident) (tes: sym list) (es: sym list): sym option rws =
    DisEnv.scope loc "dis_call"
        (pp_expr (Expr_TApply (f, List.map sym_expr tes, List.map sym_expr es)))
        (Option.fold ~none:"(no return)" ~some:pp_sym)
        (dis_call' loc f tes es)

and dis_call' (loc: l) (f: ident) (tes: sym list) (es: sym list): sym option rws =
    let@ fn = DisEnv.getFun loc f in
    let no_inline_impure = List.map (fun (x,y) -> FIdent (x,y)) 
        ["Mem.read",0; "Mem.set",0] in
    (match fn with
    | Some (rty, _, targs, _, _, _) when List.mem f no_inline_impure -> 
        (* impure functions are not visited. *)
        (match sym_prim_simplify (name_of_FIdent f) tes es with 
        | Some x -> DisEnv.pure (Some x) 
        | None ->
            (match rty with
            | Some rty ->
                let@ () = DisEnv.modify LocalEnv.addLevel in
                let@ () = DisEnv.sequence_ @@ List.map2 (fun arg e ->
                    declare_const loc type_integer arg e
                    ) targs tes in

                let@ rty = dis_type loc rty in
                let func = Expr_TApply (f, List.map sym_expr tes, List.map sym_expr es) in
                let@ var = capture_expr loc rty func in 
                let@ () = DisEnv.modify LocalEnv.popLevel in
                DisEnv.pure @@ Some (var_sym_expr var)
            | None -> 
                let+ () = DisEnv.write [Stmt_TCall (f, List.map sym_expr tes, List.map sym_expr es, loc)] in 
                None
            )
        )
    | Some (rty, atys, targs, args, loc, b) ->
        let fname = name_of_FIdent f in

        (* Nest enviroment *)
        let@ () = DisEnv.modify LocalEnv.addLevel in

        assert (List.length targs == List.length tes);

        (* Assign targs := tes *)
        let@ () = DisEnv.sequence_ @@ List.map2 (fun arg e ->
            declare_const loc type_integer arg e
            ) targs tes in

        assert (List.length atys == List.length args);
        assert (List.length atys == List.length es);

        (* Assign args := es *)
        let@ () = DisEnv.sequence_ (Utils.map3 (fun (ty, _) arg e ->
            let@ ty' = dis_type loc ty in
            declare_const loc ty' arg e
        ) atys args es) in

        (* Create return variable (if necessary).
            This is in the inner scope to allow for type parameters. *)
        let@ rv = (match rty with
        | Some (Type_Tuple ts) ->
            let@ ts' = DisEnv.traverse (dis_type loc) ts in
            let+ names = DisEnv.traverse (declare_fresh_named_var loc fname) ts' in
            Some (Expr_Tuple (List.map var_expr_no_suffix_in_local_scope names))
        | Some t ->
            let@ t' = dis_type loc t in
            let+ name = declare_fresh_named_var loc fname t' in
            Some (var_expr_no_suffix_in_local_scope name)
        | None ->
            DisEnv.pure None) in

        let@ env = DisEnv.get in
        let@ () = DisEnv.if_ (!debug_level >= 2)
            (DisEnv.log (LocalEnv.pp_locals env ^ "\n")) in

        (* Evaluate body with new return symbol *)
        let@ () = DisEnv.modify (LocalEnv.addReturnSymbol rv) in
        let@ () = dis_stmts b in
        let@ () = DisEnv.modify (LocalEnv.removeReturnSymbol) in

        (* Disassemble return variable expression and propagate its symbolic value
            into the containing scope. *)
        let@ result = (match rv with
        | Some rv ->
            let+ result = dis_expr loc rv in
            Some result
        | None ->
            DisEnv.pure None) in
        (* Pop enviroment. *)
        let@ () = DisEnv.modify LocalEnv.popLevel in
        DisEnv.pure result
    | None ->
        let+ result = (dis_prim f tes es) in
        Some result
    )

and dis_prim (f: ident) (tes: sym list) (es: sym list): sym rws =
    let name = name_of_FIdent f in

    match sym_prim_simplify name tes es with
    | Some s -> DisEnv.pure s
    | None ->
        match sym_prim f tes es with
        | Exp f' ->
            if List.mem name Value.prims_pure
                then DisEnv.pure (Exp f')
                (* TODO(kl): avoid use of type_unknown by inferring return type of primitive. *)
                else let+ var = capture_expr Unknown type_unknown f' in var_sym_expr var
        | Val v -> DisEnv.pure (Val v)

and dis_lexpr loc x r: unit rws =
    DisEnv.scope loc
        "dis_lexpr" (pp_stmt (Stmt_Assign (x, sym_expr r, Unknown)))
        Utils.pp_unit
        (dis_lexpr' loc x r)

(** Remove potential effects from an lexpr *)
and resolve_lexpr (loc: l) (x: lexpr): lexpr rws =
  (match x with
  | LExpr_Field(l,f) ->
      let+ l = resolve_lexpr loc l in
      LExpr_Field(l,f)
  | LExpr_Array(l,i) ->
      let@ e = dis_expr loc i in
      let+ l = resolve_lexpr loc l in
      (match e with
      | Val i -> LExpr_Array(l, val_expr i)
      | _ -> unsupported loc @@ "Dynamic array index in LExpr")
  | _ -> DisEnv.pure(x))

(* TODO: Missing ReadWrite LExpr, which introduces some complications for Fields case *)
and dis_lexpr_chain (loc: l) (x: lexpr) (ref: access_chain list) (r: sym): unit rws =
  (match x with
  | LExpr_Field(l, f) -> dis_lexpr_chain loc l (Field f::ref) r
  | LExpr_Array(l, i) ->
      let@ e = dis_expr loc i in
      (match e with
      | Val i -> dis_lexpr_chain loc l (Index i::ref) r
      | _ -> unsupported loc @@ "Dynamic array index in LExpr")
  | LExpr_Var(id) ->
      let@ var,local = DisEnv.gets (LocalEnv.resolveGetVar loc id) in
      (match local with
      (* Base variable is local, can update as long as its primitive *)
      | (t,Val (VUninitialized _)) when ref <> [] ->
          (* if we reach here, the assumption that all structures are stored
             fully expanded has failed. that is, we incorrectly have a
             VUnitialized of a structure instead of a structure of uninitialised. *)
          internal_error loc @@
            "attempt to access field/index within invalid uninitialised structure."
      | (t,Val v) ->
          let@ () =
            (match ref with
            | _::_ ->
                (* if accessing inside structure, update local store with
                   new structure value. set to uninitialised if "r" is expression. *)
                let@ t' = type_access_chain loc var ref in
                let@ r' = sym_val_or_uninit t' r in
                let vv' = set_access_chain loc v ref r' in
                (* this loses propagation of pure expressions when they are assigned
                   into structures, but this is unavoidable since the structure value types
                   cannot store expressions. *)
                
                (* mark all pstate.nrw, pstate.el or pstate.sp writes as unsupported and die when we see them.
                   this basically "fixes" us to EL0 and eliminates a bunch of branches.
                   fun fact - the only instructions i'm aware of that can actually do this don't
                   work anyway *)
                let () = (match var, ref with
                | Var(0, Ident("PSTATE")), ([Field(Ident("EL" | "SP" | "nRW"))]) ->
                  unsupported loc @@ "Update to PSTATE EL/SP/nRW while disassembling" ^ pp_lexpr x;
                | _, _ ->
                  ()
                ) in

                DisEnv.modify (LocalEnv.setVar loc var (Val vv'))
            | [] ->
                (match var with
                | Var(0, Ident("InGuardedPage")) ->
                  unsupported loc @@ "Update to InGuardedPage while disassembling" ^ pp_lexpr x;
                | _ -> ());
                (* if accessing bare variable, just set its variable in local store. *)
                DisEnv.modify (LocalEnv.setVar loc var r)
          ) in
          (* possible failure if "r" is a record or array since those
             cannot be converted to expressions and assigned directly. *)
          DisEnv.write [Stmt_Assign(
            lexpr_access_chain (var_lexpr var) ref, sym_expr r, loc)]
      | (t,Exp e) ->
          (match ref with
          | _::_ ->
            (* variable contains a symbolic expression. read, modify, then write. *)
            let@ Var(_,tmp) = capture_expr_mutable loc t e in
            let@ () = dis_lexpr_chain loc (LExpr_Var tmp) ref r in
            let@ e' = dis_expr loc (Expr_Var tmp) in
            assign_var loc var e'
          | [] ->
            assign_var loc var r
          )
      )
  | _ -> unsupported loc @@ "Unknown LExpr modify constructor: " ^ pp_lexpr x)

and dis_lexpr' (loc: l) (x: lexpr) (r: sym): unit rws =
    (match x with
    | LExpr_Wildcard ->
        DisEnv.unit
    | LExpr_Var(v) ->
        dis_lexpr_chain loc x [] r
    | LExpr_Field(_,_) ->
        dis_lexpr_chain loc x [] r
    | LExpr_Fields(l,fs) ->
        let@ l = resolve_lexpr loc l in
        let@ ty = type_of_load loc (lexpr_to_expr loc l) in
        let rec set_fields (i: int) (fs: ident list): unit rws =
            (match fs with
            | [] -> DisEnv.unit
            | (f::fs') ->
                let w = width_of_field loc ty f in
                let y = sym_slice loc r i w in
                let@ () = dis_lexpr_chain loc l [Field f] y in
                set_fields (i + w) fs'
            )
        in
        set_fields 0 (List.rev fs)
    | LExpr_Slices(l, ss) ->
        let e = lexpr_to_expr loc l in
        let@ ty = type_of_load loc e in
        let prev_width = width_of_type loc ty in
        let rec eval (o: sym) (ss': AST.slice list) (prev: sym): sym rws =
            (match ss' with
            | [] -> DisEnv.pure prev
            | (s :: ss) ->
                let@ (i, w) = dis_slice loc s in
                let v       = sym_extract_bits loc r o w in
                eval (sym_add_int loc o w) ss (sym_insert_bits loc prev_width prev i w v)
            )
        in
        let@ old = dis_expr loc e in
        let@ rhs = eval (Val (VInt Z.zero)) ss old in
        dis_lexpr_chain loc l [] rhs
    | LExpr_Tuple(ls) ->
        let rs = sym_of_tuple loc r in
        assert (List.length ls = List.length rs);
        DisEnv.traverse2_ (dis_lexpr loc) ls rs
    | LExpr_Array(_,_) ->
        dis_lexpr_chain loc x [] r
    | LExpr_Write(setter, tes, es) ->
        let@ tvs = dis_exprs loc tes in
        let@ vs = dis_exprs loc es in
        dis_proccall loc setter tvs (vs @ [r])
    | _ -> unsupported loc @@ "Unknown LExpr constructor: " ^ pp_lexpr x)

(** Concatenates two lists of statements, but ensures nothing is
    added after a return statement.  *)
and stmt_append (xs: stmt list) (ys: stmt list): stmt list =
    match xs with
    | [] -> ys

    (* these interrupt control flow so we shouldn't append after them. *)
    | [Stmt_FunReturn _]
    | [Stmt_ProcReturn _]
    | [Stmt_Throw _]
    | [Stmt_Dep_Undefined _]
    | [Stmt_Undefined _] -> xs

    | x::xs -> x :: stmt_append xs ys

(** Dissassemble list of statements. *)
and dis_stmts (stmts: AST.stmt list): unit rws =
    match stmts with
    | [] -> DisEnv.unit
    | (Stmt_If(c, tstmts, elsif, fstmts, loc)::rest) ->
        (* append everything after the if statement into each of its branches. *)
        let tstmts' = stmt_append tstmts rest
        and elsif' = List.map (fun (S_Elsif_Cond(e,ss)) ->
            S_Elsif_Cond(e,stmt_append ss rest)) elsif
        and fstmts' = stmt_append fstmts rest in
        dis_stmt (Stmt_If (c, tstmts', elsif', fstmts', loc))
    | (Stmt_FunReturn _ | Stmt_ProcReturn _) as ret :: rest ->
        (match rest with
        | [] -> dis_stmt ret
        | _ -> raise (DisUnsupported (stmt_loc ret,
            "unexpected statements after return: " ^
            Utils.pp_list pp_stmt rest)))
    | (s::rest) ->
        dis_stmt s >> dis_stmts rest


(** Disassemble statement *)
and dis_stmt x = DisEnv.scope (stmt_loc x) "dis_stmt" (pp_stmt x) Utils.pp_unit (dis_stmt' x)
and dis_stmt' (x: AST.stmt): unit rws =
    (match x with
    | Stmt_VarDeclsNoInit(ty, vs, loc) ->
        (* If a local prefix exists, add it *)
        let@ ty' = dis_type loc ty in
        DisEnv.traverse_ (declare_var loc ty') vs
    | Stmt_VarDecl(ty, v, e, loc) ->
        (* If a local prefix exists, add it *)
        (* Add the variable *)
        let@ ty' = dis_type loc ty in
        let@ e' = dis_expr loc e in
        let@ _ = declare_assign_var loc ty' v e' in
        DisEnv.unit
    | Stmt_ConstDecl(ty, v, e, loc) ->
        (* If a local prefix exists, add it *)
        let@ ty' = dis_type loc ty in
        let@ e' = dis_expr loc e in
        let@ _ = declare_const loc ty' v e' in
        DisEnv.unit
    | Stmt_Assign(l, r, loc) ->
        let@ r' = dis_expr loc r in
        dis_lexpr loc l r'
    | Stmt_If(c, t, els, e, loc) ->
        let rec eval_if xs d : unit rws = match xs with
        | [] -> dis_stmts d
        | S_Elsif_Cond (c,b)::xs' ->
            unit_if loc (dis_expr loc c)
              (dis_stmts b)
            (* else *)
              (eval_if xs' d)
        in
        eval_if (S_Elsif_Cond(c, t)::els) e
    | Stmt_TCall (f, tes, es, loc) ->
        let@ tes' = dis_exprs loc tes in
        let@ es' = dis_exprs loc es in
        dis_proccall loc f tes' es'
    | Stmt_FunReturn(e, loc) ->
        let@ rv = DisEnv.gets (LocalEnv.getReturnSymbol loc) in
        let@ e' = dis_expr loc e in
        dis_lexpr loc (expr_to_lexpr rv) e'
    | Stmt_ProcReturn(loc) -> DisEnv.unit
    | Stmt_Assert(e, loc) ->
        let@ e' = dis_expr loc e in
        (match e' with
        | Val v ->
            if not (to_bool loc v) then
                (* We don't actually know whether this point is reachable, so we shouldn't error out *)
                DisEnv.write [Stmt_Assert(expr_false, loc)]
                (* raise (EvalError (loc, "assertion failure during symbolic phase")) *)
            else
                DisEnv.unit
        | Exp e'' ->
            DisEnv.write [Stmt_Assert(e'', loc)]
        )
    | Stmt_Case(e, alts, odefault, loc) ->
        let rec dis_alts (alts: alt list) (d: stmt list option) (v: sym): unit rws = (
            let@ () = DisEnv.unit in (* force function to be lazily evaluated when rws is computed. *)
            match alts with
            | [] -> (match d with
                (* cannot throw here because this may be reached by disassembling a
                   case with unknown expressions.
                   should only throw an exception at runtime if does not match. *)
                | None -> DisEnv.write [Stmt_Throw (Ident "UNMATCHED CASE", loc)]
                | Some s -> dis_stmts s)
            | Alt_Alt(ps, oc, s) :: alts' ->
                let pat = (sym_exists (dis_pattern loc v) ps) in
                let pat_and_guard =
                    (match oc with
                    | Some c -> sym_and loc pat (dis_expr loc c)
                    | None -> pat)
                in
                (unit_if loc pat_and_guard
                    (dis_stmts s)
                    (dis_alts alts' d v))
        ) in
        let@ e' = dis_expr loc e in
        dis_alts alts odefault e'
    | Stmt_For(var, start, dir, stop, body, loc) ->
        let@ start' = dis_expr loc start in
        let@ stop' = dis_expr loc stop in

        (match (start', stop') with
        | Val startval, Val stopval ->
            let rec dis_for (i: value): unit rws =
                let c = (match dir with
                | Direction_Up -> eval_leq loc i stopval
                | Direction_Down -> eval_leq loc stopval i
                ) in
                if c then
                    let i' = (match dir with
                    | Direction_Up   -> eval_add_int loc i (VInt Z.one)
                    | Direction_Down -> eval_sub_int loc i (VInt Z.one)
                    ) in
                    let@ () = dis_stmts ([Stmt_Assign (LExpr_Var var, val_expr i, loc)] @ body)
                    in
                    dis_for i'
                else
                    DisEnv.unit
            in
            declare_var loc type_integer var >>
            dis_for startval
        | _, _ ->
            raise (DisUnsupported (loc, "for loop bounds not statically known: " ^ pp_stmt x)))
    | Stmt_Dep_Undefined loc
    | Stmt_Undefined loc ->
        (* We don't actually know whether this point is reachable, so we shouldn't error out *)
        DisEnv.write [Stmt_Assert(expr_false, loc)]
    | Stmt_Unpred _
    | Stmt_ConstrainedUnpred _
    | Stmt_ImpDef (_, _)
    | Stmt_ExceptionTaken _
    | Stmt_Dep_Unpred _
    | Stmt_Dep_ImpDef (_, _)
    | Stmt_See (_, _)
    | Stmt_Throw (_, _)
    | Stmt_DecodeExecute (_, _, _)
    | Stmt_While (_, _, _)
    | Stmt_Repeat (_, _, _)
    | Stmt_Try (_, _, _, _, _) ->
        (* need to defer raising so this does not throw in unreachable cases. *)
        let@ () = DisEnv.unit in
        raise (DisUnsupported (stmt_loc x, "dis_stmt: unsupported statement: " ^ pp_stmt x))
    )

let dis_encoding (x: encoding) (op: value): bool rws =
    let Encoding_Block (nm, iset, fields, opcode, guard, unpreds, b, loc) = x in
    (* todo: consider checking iset *)
    (* Printf.printf "Checking opcode match %s == %s\n" (Utils.to_string (PP.pp_opcode_value opcode)) (pp_value op); *)
    let ok = (match opcode with
    | Opcode_Bits b -> eval_eq     loc op (from_bitsLit b)
    | Opcode_Mask m -> eval_inmask loc op (from_maskLit m)
    ) in
    if ok then begin
        if !Eval.trace_instruction then Printf.printf "TRACE: instruction %s\n" (pprint_ident nm);

        let@ () = DisEnv.traverse_ (function (IField_Field (f, lo, wd)) ->
            let v = extract_bits' loc op lo wd in
            if !Eval.trace_instruction then Printf.printf "      %s = %s\n" (pprint_ident f) (pp_value v);
            declare_assign_var Unknown (val_type v) f (Val v)
        ) fields in

        let@ guard' = dis_expr loc guard in
        if to_bool loc (sym_value_unsafe guard') then begin
            List.iter (fun (i, b) ->
                if eval_eq loc (extract_bits' loc op i 1) (from_bitsLit b) then
                    raise (Throw (loc, Exc_Unpredictable))
            ) unpreds;
            (* dis_encoding: we cannot guarantee that these statements are fully evaluated. *)
            let@ () = dis_stmts b in
            DisEnv.pure true
        end else begin
            DisEnv.pure false
        end
    end else begin
        DisEnv.pure false
    end

let dis_decode_slice (loc: l) (x: decode_slice) (op: value): value rws =
    (match x with
    | DecoderSlice_Slice (lo, wd) ->
        DisEnv.pure @@ extract_bits' loc op lo wd
    | DecoderSlice_FieldName f ->
        (* assumes expression always evaluates to concrete value. *)
        let+ _,f' = DisEnv.getVar loc f in sym_value_unsafe f'
    | DecoderSlice_Concat fs ->
        (* assumes expression always evaluates to concrete value. *)
        let+ fs' = DisEnv.traverse (DisEnv.getVar loc) fs in
        eval_concat loc (List.map (fun (_,s) -> sym_value_unsafe s) fs')
    )

(* Duplicate of eval_decode_case modified to print rather than eval *)
let rec dis_decode_case (loc: AST.l) (x: decode_case) (op: value): unit rws =
    DisEnv.scope loc "dis_decode_case" (pp_decode_case x) Utils.pp_unit
        (dis_decode_case' loc x op)
and dis_decode_case' (loc: AST.l) (x: decode_case) (op: value): unit rws =
    (match x with
    | DecoderCase_Case (ss, alts, loc) ->
            let@ vs = DisEnv.traverse (fun s -> dis_decode_slice loc s op) ss in
            let rec dis alts =
                (match alts with
                | (alt :: alts') ->
                    let@ alt' = dis_decode_alt loc alt vs op in
                    (match alt' with
                    | true -> DisEnv.unit
                    | false -> dis alts')
                | [] ->
                        raise (DisInternalError (loc, "unmatched decode pattern"))
                )
            in
            dis alts
    )

(* Duplicate of eval_decode_alt modified to print rather than eval *)
and dis_decode_alt (loc: l) (x: decode_alt) (vs: value list) (op: value): bool rws =
    DisEnv.scope loc "dis_decode_alt" (pp_decode_alt x) string_of_bool
        (dis_decode_alt' loc x vs op)
and dis_decode_alt' (loc: AST.l) (DecoderAlt_Alt (ps, b)) (vs: value list) (op: value): bool rws =
    if List.for_all2 (Eval.eval_decode_pattern loc) ps vs then
        (match b with
        | DecoderBody_UNPRED loc -> raise (Throw (loc, Exc_Unpredictable))
        | DecoderBody_UNALLOC loc -> raise (Throw (loc, Exc_Undefined))
        | DecoderBody_NOP loc -> DisEnv.pure true
        | DecoderBody_Encoding (inst, l) ->
                let@ (enc, opost, cond, exec) = DisEnv.reads (fun env -> Eval.Env.getInstruction loc env inst) in
                let@ enc_match = dis_encoding enc op in
                if enc_match then begin
                    (* todo: should evaluate ConditionHolds to decide whether to execute body *)
                    let@ env = DisEnv.read in

                    if !debug_level >= 1 then begin
                        Printf.printf "Dissasm: %s\n" (pprint_ident inst);
                    end;

                    let opost' = (match opost with
                    | Some post ->
                        if !debug_level >= 2 then begin
                          Printf.printf "also disassembling __postdecode...\n"
                        end;
                        post
                    | None -> []
                    ) in
                    let@ (lenv',stmts) = DisEnv.locally_ (
                        let@ () = DisEnv.modify (LocalEnv.addLevel) in
                        let@ () = dis_stmts (opost' @ exec) in
                        DisEnv.modify (LocalEnv.popLevel)
                    ) in

                    if !debug_level >= 2 then begin
                        Printf.printf "-----------\n";
                        List.iter (fun s -> Printf.printf "%s\n" (pp_stmt s)) stmts;
                        Printf.printf "-----------\n";
                    end;

                    let@ () = DisEnv.write stmts in
                    DisEnv.pure true
                end else begin
                    DisEnv.pure false
                end
        | DecoderBody_Decoder (fs, c, loc) ->
                let@ () = DisEnv.modify (LocalEnv.addLevel) in
                let@ () = DisEnv.traverse_ (function (IField_Field (f, lo, wd)) ->
                    let v = extract_bits' loc op lo wd in
                    declare_assign_var loc (val_type v) f (Val v)
                ) fs
                in
                let@ () = dis_decode_case loc c op in
                let@ () = DisEnv.modify (LocalEnv.popLevel) in
                DisEnv.pure true
        )
    else
        DisEnv.pure false

let dis_decode_entry (env: Eval.Env.t) (decode: decode_case) (op: value): stmt list =
    let DecoderCase_Case (_,_,loc) = decode in

    let env = Eval.Env.freeze env in
    let globals = IdentSet.of_list @@ List.map fst @@ Bindings.bindings (Eval.Env.readGlobals env) in
    let lenv = LocalEnv.init env in

    (* get the pstate, then construct a new pstate where nRW=0, EL=0 & SP=0, then set the pstate *)
    let (_, pstate) = LocalEnv.getVar loc (Var(0, Ident("PSTATE"))) lenv in
    let pstate = (match pstate with
    | Val(pstate_v) ->
      let pstate_v = set_access_chain loc pstate_v [Field(Ident("EL"))] (VBits({n=2; v=Z.zero;})) in
      let pstate_v = set_access_chain loc pstate_v [Field(Ident("SP"))] (VBits({n=1; v=Z.zero;})) in
      let pstate_v = set_access_chain loc pstate_v [Field(Ident("nRW"))] (VBits({n=1; v=Z.zero;})) in
      pstate_v
    | _ -> 
      unsupported loc @@ "Initial env value of PSTATE is not a Value";
    ) in
    let lenv = LocalEnv.setVar loc (Var(0, Ident("PSTATE"))) (Val(pstate)) lenv in

    (* set InGuardedPage to false *)
    let lenv = LocalEnv.setVar loc (Var(0, Ident("InGuardedPage"))) (Val (VBool false)) lenv in
  
    let ((),lenv',stmts) = (dis_decode_case loc decode op) env lenv in
    let stmts' = Transforms.RemoveUnused.remove_unused globals @@ stmts in
    (* let stmts' = Transforms.Bits.bitvec_conversion stmts' in *)
    let stmts' = Transforms.IntToBits.ints_to_bits stmts' in
    let stmts' = Transforms.CommonSubExprElim.do_cse stmts' in
    let stmts' = Transforms.CopyProp.copyProp stmts' in (* Can't run before IntToBits for some reason *)
    let stmts' = Transforms.RemoveUnused.remove_unused globals @@ stmts' in
    if !debug_level >= 2 then begin
        let stmts' = Asl_visitor.visit_stmts (new Asl_utils.resugarClass (!TC.binop_table)) stmts' in
        Printf.printf "===========\n";
        List.iter (fun s -> Printf.printf "%s\n" (pp_stmt s)) stmts';
        Printf.printf "===========\n";
    end;
    stmts'

<<<<<<< HEAD
(** Instruction behaviour may be dependent on its PC. When lifting this information may be statically known. 
    If this is the case, we benefit from setting a PC initially and propagating its value through partial evaluation.
    Assumes variable is named _PC and its represented as a bitvector. *)
let setPC (env: Eval.Env.t) (address: Z.t): unit =
    let loc = Unknown in
    let pc = Ident "_PC" in
    let width = (match Eval.Env.getVar loc env pc with
    | VUninitialized ty -> width_of_type loc ty
    | VBits b -> b.n
    | _ -> unsupported loc @@ "Initial env contains PC with unexpected type") in
    let addr = VBits (Primops.mkBits width address) in
    Eval.Env.setVar loc env pc addr

let retrieveDisassembly ?(address:string option) (env: Eval.Env.t) (opcode: string) : stmt list =
=======
let retrieveDisassembly (env: Eval.Env.t) (opcode: string): stmt list =
>>>>>>> 81ac60f8
    let decoder = Eval.Env.getDecoder env (Ident "A64") in
    let DecoderCase_Case (_,_,loc) = decoder in
    Option.iter (fun v -> setPC env (Z.of_string v)) address;
    dis_decode_entry env decoder (Value.VBits (Primops.prim_cvt_int_bits (Z.of_int 32) (Z.of_int (int_of_string opcode))))<|MERGE_RESOLUTION|>--- conflicted
+++ resolved
@@ -1367,26 +1367,22 @@
         Printf.printf "===========\n";
     end;
     stmts'
-
-<<<<<<< HEAD
+    
 (** Instruction behaviour may be dependent on its PC. When lifting this information may be statically known. 
     If this is the case, we benefit from setting a PC initially and propagating its value through partial evaluation.
     Assumes variable is named _PC and its represented as a bitvector. *)
-let setPC (env: Eval.Env.t) (address: Z.t): unit =
-    let loc = Unknown in
-    let pc = Ident "_PC" in
-    let width = (match Eval.Env.getVar loc env pc with
-    | VUninitialized ty -> width_of_type loc ty
-    | VBits b -> b.n
-    | _ -> unsupported loc @@ "Initial env contains PC with unexpected type") in
-    let addr = VBits (Primops.mkBits width address) in
-    Eval.Env.setVar loc env pc addr
-
-let retrieveDisassembly ?(address:string option) (env: Eval.Env.t) (opcode: string) : stmt list =
-=======
-let retrieveDisassembly (env: Eval.Env.t) (opcode: string): stmt list =
->>>>>>> 81ac60f8
-    let decoder = Eval.Env.getDecoder env (Ident "A64") in
-    let DecoderCase_Case (_,_,loc) = decoder in
-    Option.iter (fun v -> setPC env (Z.of_string v)) address;
-    dis_decode_entry env decoder (Value.VBits (Primops.prim_cvt_int_bits (Z.of_int 32) (Z.of_int (int_of_string opcode))))+    let setPC (env: Eval.Env.t) (address: Z.t): unit =
+      let loc = Unknown in
+      let pc = Ident "_PC" in
+      let width = (match Eval.Env.getVar loc env pc with
+      | VUninitialized ty -> width_of_type loc ty
+      | VBits b -> b.n
+      | _ -> unsupported loc @@ "Initial env contains PC with unexpected type") in
+      let addr = VBits (Primops.mkBits width address) in
+      Eval.Env.setVar loc env pc addr
+  
+  let retrieveDisassembly ?(address:string option) (env: Eval.Env.t) (opcode: string) : stmt list =
+      let decoder = Eval.Env.getDecoder env (Ident "A64") in
+      let DecoderCase_Case (_,_,loc) = decoder in
+      Option.iter (fun v -> setPC env (Z.of_string v)) address;
+      dis_decode_entry env decoder (Value.VBits (Primops.prim_cvt_int_bits (Z.of_int 32) (Z.of_int (int_of_string opcode))))