--- conflicted
+++ resolved
@@ -64,22 +64,8 @@
     (match String.split_on_char ' ' input with
     | [""] ->
         ()
-<<<<<<< HEAD
     | [":compare"; iset; file] ->
-        let initializedEnv = Eval.Env.copy cpu.env in
-        Random.self_init ();
-        Eval.Env.initialize initializedEnv (List.map (fun _ -> Z.of_int64 (Random.int64 Int64.max_int)) (Utils.range 0 64));
-        let decoder = Eval.Env.getDecoder initializedEnv (Ident iset) in
-
-        (* Set up our environments *)
-        let evalEnv = Eval.Env.copy initializedEnv in
-        let disEnv = Eval.Env.copy cpu.env in
-        let disEvalEnv = Eval.Env.copy initializedEnv in
-
-=======
-    | [":compare"; iset; file] -> 
-        let decoder = Eval.Env.getDecoder cpu.env (Ident iset) in  
->>>>>>> dee9a855
+        let decoder = Eval.Env.getDecoder cpu.env (Ident iset) in
         let inchan = open_in file in
         (try
             while true do
@@ -88,39 +74,33 @@
                 Random.self_init ();
                 Eval.Env.initialize initializedEnv (List.map (fun _ -> Z.of_int64 (Random.int64 Int64.max_int)) (Utils.range 0 64));
                 let uninitializedEnv = Eval.Env.copy cpu.env in
-                List.iter (fun (ident, _) -> Eval.Env.setVar Unknown uninitializedEnv ident VUninitialized) (Bindings.bindings (Eval.Env.getGlobals uninitializedEnv).bs);
-                let evalEnv = Eval.Env.copy initializedEnv in 
+                (* List.iter (fun (ident, _) -> Eval.Env.setVar Unknown uninitializedEnv ident VUninitialized) (Bindings.bindings (Eval.Env.getGlobals uninitializedEnv).bs); *)
+                let evalEnv = Eval.Env.copy initializedEnv in
                 let disEnv = Eval.Env.copy uninitializedEnv in
                 let disEvalEnv = Eval.Env.copy initializedEnv in
 
                 let opcode = input_line inchan in
                 let op = Value.VBits (Primops.prim_cvt_int_bits (Z.of_int 32) (Z.of_int (int_of_string opcode))) in
 
-<<<<<<< HEAD
-                (* Evaluate original instruction *)
-                Eval.eval_decode_case AST.Unknown evalEnv decoder op;
-
-                (* Generate and evaluate partially evaluated instruction *)
-                let disStmts = Dis.dis_decode_case AST.Unknown disEnv decoder op in
-                Eval.eval_stmt_case Unknown disEvalEnv decoder op disStmts;
-=======
                 (try
                     (* Evaluate original instruction *)
                     Eval.eval_decode_case AST.Unknown evalEnv decoder op;
-                    
+
                     (try
                         (* Generate and evaluate partially evaluated instruction *)
                         let disStmts = Dis.dis_decode_case AST.Unknown disEnv decoder op in
                         Eval.eval_stmt_case Unknown disEvalEnv decoder op disStmts;
 
-                        if Eval.Env.compare evalEnv disEvalEnv then Printf.printf "No errors detected\n" else Printf.printf "Environments not equal\n";
+                        if Eval.Env.compare evalEnv disEvalEnv then
+                            Printf.printf "No errors detected\n"
+                        else
+                            Printf.printf "Environments not equal\n";
                     with
                         EvalError (loc, message) -> Printf.printf "Dis error: %s\n" message
                     )
                 with
                     EvalError (loc, message) -> Printf.printf "Eval error: %s\n" message;
                 )
->>>>>>> dee9a855
             done
         with
         | End_of_file ->
@@ -141,13 +121,7 @@
         cpu.opcode iset op
     | [":sem"; iset; opcode] ->
         let cpuCopy = Cpu.mkCPU (Eval.Env.copy cpu.env) in
-<<<<<<< HEAD
-        List.iter (fun (ident, v) ->
-            Eval.Env.setVar Unknown cpuCopy.env ident (VUninitialized (Type_Constructor (Ident "unknown"))))
-            (Bindings.bindings (Eval.Env.getGlobals cpuCopy.env).bs);
-=======
-        List.iter (fun (ident, _) -> Eval.Env.setVar Unknown cpuCopy.env ident VUninitialized) (Bindings.bindings (Eval.Env.getGlobals cpuCopy.env).bs);
->>>>>>> dee9a855
+        (* List.iter (fun (ident, _) -> Eval.Env.setVar Unknown cpuCopy.env ident VUninitialized) (Bindings.bindings (Eval.Env.getGlobals cpuCopy.env).bs); *)
         let op = Z.of_int (int_of_string opcode) in
         Printf.printf "Decoding instruction %s %s\n" iset (Z.format "%x" op);
         cpuCopy.sem iset op
